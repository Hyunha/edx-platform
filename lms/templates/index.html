<%! from django.core.urlresolvers import reverse %>
<%! from time import strftime %>
<%inherit file="main.html" />
<%namespace name='static' file='static_content.html'/>

<section class="home">
  <header>
    <div class="outer-wrapper">
      <div class="title">
        <hgroup>
          <h1>The Future of Online Education</h1>
          <h2>For anyone, anywhere, anytime</h2>
        </hgroup>

        <section class="actions">
          <div class="main-cta">
            <a href="#signup-modal" id="signup_action" class="find-courses" rel="leanModal">Sign Up</a>
          </div>

          % if not settings.MITX_FEATURES.get('ENABLE_CUSTOM_THEME'):
            <div class="secondary-actions">
              <div class="social-sharing">
                <div class="sharing-message">Stay up to date with all edX has to offer!</div>
                <a href="https://twitter.com/edXOnline" class="share">
                  <img src="${static.url('images/social/twitter-sharing.png')}">
                </a>
                <a href="http://www.facebook.com/EdxOnline" class="share">
                  <img src="${static.url('images/social/facebook-sharing.png')}">
                </a>
                <a href="https://plus.google.com/108235383044095082735/posts" class="share">
                  <img src="${static.url('images/social/google-plus-sharing.png')}">
                </a>
              </div>
            </div>
          % endif
        </section>
      </div>

      <a href="#video-modal" class="media" rel="leanModal">
        <div class="hero">
          <div class="play-intro"></div>
        </div>
      </a>

    </div>
  </header>

  <section class="container">
    <section class="highlighted-courses">
      % if settings.MITX_FEATURES.get('ENABLE_CUSTOM_THEME'):
        <h2>Explore free courses from <span class="theme">Stanford University</span></h2>
      % else :
        <h2>Explore free courses from <span class="edx">edX</span> universities</h2>

        <section class="university-partners university-partners2x6">
          <ol class="partners">
            <li class="partner mit">
              <a href="${reverse('university_profile', args=['MITx'])}">
                <img src="${static.url('images/university/mit/mit.png')}" />
                <div class="name">
                  <span>MITx</span>
                </div>
              </a>
            </li>
            <li class="partner">
              <a href="${reverse('university_profile', args=['HarvardX'])}">
                <img src="${static.url('images/university/harvard/harvard.png')}" />
                <div class="name">
                  <span>HarvardX</span>
                </div>
              </a>
            </li>
            <li class="partner">
              <a href="${reverse('university_profile', args=['BerkeleyX'])}">
                <img src="${static.url('images/university/berkeley/berkeley.png')}" />
                <div class="name">
                  <span>BerkeleyX</span>
                </div>
              </a>
            </li>
            <li class="partner">
              <a href="${reverse('university_profile', args=['UTx'])}">
                <img src="${static.url('images/university/ut/ut-rollover_350x150.png')}" />
                <div class="name">
                  <span>UTx</span>
                </div>
              </a>
            </li>
            <li class="partner">
              <a href="${reverse('university_profile', args=['McGillX'])}">
                <img src="${static.url('images/university/mcgill/mcgill.png')}" />
                <div class="name">
                  <span>McGillX</span>
                </div>
              </a>
            </li>
            <li class="partner">
              <a href="${reverse('university_profile', args=['ANUx'])}">
                <img src="${static.url('images/university/anu/anu.png')}" />
                <div class="name">
                  <span>ANUx</span>
                </div>
              </a>
            </li>
          </ol>

          <hr />

          <ol class="partners">
            <li class="partner">
              <a href="${reverse('university_profile', args=['WellesleyX'])}">
                <img src="${static.url('images/university/wellesley/wellesley-rollover_350x150.png')}" />
                <div class="name">
                  <span>WellesleyX</span>
                </div>
              </a>
            </li>
            <li class="partner">
              <a href="${reverse('university_profile', args=['GeorgetownX'])}">
                <img src="${static.url('images/university/georgetown/georgetown-rollover_350x150.png')}" />
                <div class="name">
                  <span>GeorgetownX</span>
                </div>
              </a>
            </li>
            <li class="partner">
              <a href="${reverse('university_profile', args=['TorontoX'])}">
                <img src="${static.url('images/university/toronto/toronto.png')}" />
                <div class="name">
                  <span>University of TorontoX</span>
                </div>
              </a>
            </li>
            <li class="partner">
              <a href="${reverse('university_profile', args=['EPFLx'])}">
                <img src="${static.url('images/university/epfl/epfl.png')}" />
                <div class="name">
                  <span>EPFLx</span>
                </div>
              </a>
            </li>
            <li class="partner">
              <a href="${reverse('university_profile', args=['DelftX'])}">
                <img src="${static.url('images/university/delft/delft.png')}" />
                <div class="name">
                  <span>DelftX</span>
                </div>
              </a>
            </li>
            <li class="partner">
              <a href="${reverse('university_profile', args=['RiceX'])}">
                <img src="${static.url('images/university/rice/rice.png')}" />
                <div class="name">
                  <span>RiceX</span>
                </div>
              </a>
            </li>
          </ol>
        </section>
      % endif

      <section class="courses">
          <ul class="courses-listing">
          %for course in courses:
            <li class="courses-listing-item">
              <%include file="course.html" args="course=course" />
            </li>
          %endfor
          </ul>
      </section>
    </section>
  </section>

<<<<<<< HEAD
  % if not settings.MITX_FEATURES.get('ENABLE_CUSTOM_THEME'):
    <section class="container">
      <section class="more-info">
        <header>
          <h2><span class="edx">edX</span> News &amp; Announcements</h2>
          <a class="action action-mediakit" href="${reverse('media-kit')}"> <span class="org-name">edX</span> MEDIA KIT</a>
        </header>
        <section class="news">
          <section class="blog-posts">
              %for entry in news:
              <article>
                  %if entry.image:
                      <a href="${entry.link}" class="post-graphics" target="_blank"><img src="${entry.image}" /></a>
                  %endif
                  <div class="post-name">
                      <a href="${entry.link}" target="_blank">${entry.title}</a>
                      %if entry.summary:
                          <p>${entry.summary}</p>
                      %endif
                      <p class="post-date">${strftime("%m/%d/%y", entry.published_parsed)}</p>
                  </div>
              </article>
              %endfor
          </section>
          <section class="press-links">
            <h3>edX in the News:</h3>
            <a target="_blank" href="http://www.bbc.co.uk/news/business-19661899">BBC</a>,
            <a target="_blank" href="http://www.technologyreview.com/news/506351/the-most-important-education-technology-in-200-years/">Technology Review</a>,
            <a target="_blank" href="http://tech.mit.edu/V132/N48/edxvmware.html">The Tech</a>,
            <a target="_blank" href="http://www.nytimes.com/2012/11/04/education/edlife/massive-open-online-courses-are-multiplying-at-a-rapid-pace.html">The New York Times</a>,
            <a target="_blank" href="http://www.reuters.com/article/2012/10/19/us-education-courses-online-idUSBRE89I17120121019">Reuters</a>,
            <a target="_blank" href="http://www.ft.com/intl/cms/s/2/73030f44-d4dd-11e1-9444-00144feabdc0.html#axzz2A9qvk48A">Financial Times</a>,
            <a target="_blank" href="http://campustechnology.com/articles/2012/10/25/vmware-offers-free-virtualization-software-for-edx-computer-science-students.aspx">Campus Technology</a>,
            <a target="_blank" href="http://chronicle.com/blogs/wiredcampus/san-jose-state-u-says-replacing-live-lectures-with-videos-increased-test-scores/40470">Chronicle of Higher Education</a>,
            <a target="_blank" href="http://www.timeshighereducation.co.uk/story.asp?sectioncode=26&storycode=421577&c=1">Times Higher Education</a>,
            <a target="_blank" href="http://www.bloomberg.com/news/2012-10-15/university-of-texas-joining-harvard-mit-online-venture.html">Bloomberg.com</a>,
            <a target="_blank" href="http://www.businessweek.com/news/2012-10-15/university-of-texas-joining-harvard-mit-online-venture">BusinessWeek</a>,
            <a target="_blank" href="http://news.yahoo.com/univ-texas-joins-online-course-program-edx-172202035--finance.html">Associated Press</a>
            <a href="${reverse('press')}" class="read-more">Read More &rarr;</a>
          </section>
=======
  <section class="container">
    <section class="more-info">
      <header>
        <h2><span class="edx">edX</span> News &amp; Announcements</h2>
        <a class="action action-mediakit" href="${reverse('media-kit')}"> <span class="org-name">edX</span> MEDIA KIT</a>
      </header>
      <section class="news">
        <section class="blog-posts">
            %for entry in news:
            <article>
                %if entry.image:
                    <a href="${entry.link}" class="post-graphics" target="_blank"><img src="${entry.image}" /></a>
                %endif
                <div class="post-name">
                    <a href="${entry.link}" target="_blank">${entry.title}</a>
                    %if entry.summary:
                        <p>${entry.summary}</p>
                    %endif
                    <p class="post-date">${strftime("%m/%d/%y", entry.published_parsed)}</p>
                </div>
            </article>
            %endfor
        </section>
        <section class="press-links">
          <h3>edX in the News:</h3>
          <a target="_blank" href="http://www.nytimes.com/2013/04/30/education/adapting-to-blended-courses-and-finding-early-benefits.html?ref=education">The New York Times</a>,
          <a target="_blank" href="http://online.wsj.com/article/SB10001424127887323741004578414861572832182.html?mod=googlenews_wsj">The Wall Street Journal</a>,
          <a target="_blank" href="http://www.washingtonpost.com/local/education/stanford-to-help-build-edx-mooc-platform/2013/04/02/5b53bb3e-9bbe-11e2-9a79-eb5280c81c63_story.html">The Washington Post</a>,
          <a target="_blank" href="http://www.cbsnews.com/video/watch/?id=50143164n">CBS Television</a>,
          <a target="_blank" href="http://bostonglobe.com/2012/12/04/edx/AqnQ808q4IEcaUa8KuZuBO/story.html">The Boston Globe</a>
          <a href="${reverse('press')}" class="read-more">Read More &rarr;</a>
>>>>>>> dea1198d
        </section>
      </section>
    </section>
  % endif

</section>

<section id="video-modal" class="modal home-page-video-modal video-modal">
  <div class="inner-wrapper">
    % if settings.MITX_FEATURES.get('ENABLE_CUSTOM_THEME'):
      % if settings.CUSTOM_THEME == 'stanford' :
        <iframe width="640" height="360" src="http://www.youtube.com/embed/2gmreZObCY4?showinfo=0" frameborder="0" allowfullscreen></iframe>
      % else :
        <iframe width="640" height="360" src="http://www.youtube.com/embed/XNaiOGxWeto?showinfo=0" frameborder="0" allowfullscreen></iframe>
      % endif
    % else :
      <iframe width="640" height="360" src="http://www.youtube.com/embed/XNaiOGxWeto?showinfo=0" frameborder="0" allowfullscreen></iframe>
    % endif
  </div>
</section>

<%block name="js_extra">
   <script type="text/javascript"">
      $(window).load(function() {
         if(getParameterByName('next')) {
              $('#login').trigger("click");
         }
      })
   </script>
</%block>

% if show_signup_immediately is not UNDEFINED:
  ## NOTE: This won't work in production, because anonymous views are cached, so it will
  ## show either with or without this extra js for 3 minutes at a time.
<script type="text/javascript">
  $(window).load(function() {$('#signup_action').trigger("click");});
</script>
% endif<|MERGE_RESOLUTION|>--- conflicted
+++ resolved
@@ -171,7 +171,6 @@
     </section>
   </section>
 
-<<<<<<< HEAD
   % if not settings.MITX_FEATURES.get('ENABLE_CUSTOM_THEME'):
     <section class="container">
       <section class="more-info">
@@ -198,53 +197,13 @@
           </section>
           <section class="press-links">
             <h3>edX in the News:</h3>
-            <a target="_blank" href="http://www.bbc.co.uk/news/business-19661899">BBC</a>,
-            <a target="_blank" href="http://www.technologyreview.com/news/506351/the-most-important-education-technology-in-200-years/">Technology Review</a>,
-            <a target="_blank" href="http://tech.mit.edu/V132/N48/edxvmware.html">The Tech</a>,
-            <a target="_blank" href="http://www.nytimes.com/2012/11/04/education/edlife/massive-open-online-courses-are-multiplying-at-a-rapid-pace.html">The New York Times</a>,
-            <a target="_blank" href="http://www.reuters.com/article/2012/10/19/us-education-courses-online-idUSBRE89I17120121019">Reuters</a>,
-            <a target="_blank" href="http://www.ft.com/intl/cms/s/2/73030f44-d4dd-11e1-9444-00144feabdc0.html#axzz2A9qvk48A">Financial Times</a>,
-            <a target="_blank" href="http://campustechnology.com/articles/2012/10/25/vmware-offers-free-virtualization-software-for-edx-computer-science-students.aspx">Campus Technology</a>,
-            <a target="_blank" href="http://chronicle.com/blogs/wiredcampus/san-jose-state-u-says-replacing-live-lectures-with-videos-increased-test-scores/40470">Chronicle of Higher Education</a>,
-            <a target="_blank" href="http://www.timeshighereducation.co.uk/story.asp?sectioncode=26&storycode=421577&c=1">Times Higher Education</a>,
-            <a target="_blank" href="http://www.bloomberg.com/news/2012-10-15/university-of-texas-joining-harvard-mit-online-venture.html">Bloomberg.com</a>,
-            <a target="_blank" href="http://www.businessweek.com/news/2012-10-15/university-of-texas-joining-harvard-mit-online-venture">BusinessWeek</a>,
-            <a target="_blank" href="http://news.yahoo.com/univ-texas-joins-online-course-program-edx-172202035--finance.html">Associated Press</a>
+            <a target="_blank" href="http://www.nytimes.com/2013/04/30/education/adapting-to-blended-courses-and-finding-early-benefits.html?ref=education">The New York Times</a>,
+            <a target="_blank" href="http://online.wsj.com/article/SB10001424127887323741004578414861572832182.html?mod=googlenews_wsj">The Wall Street Journal</a>,
+            <a target="_blank" href="http://www.washingtonpost.com/local/education/stanford-to-help-build-edx-mooc-platform/2013/04/02/5b53bb3e-9bbe-11e2-9a79-eb5280c81c63_story.html">The Washington Post</a>,
+            <a target="_blank" href="http://www.cbsnews.com/video/watch/?id=50143164n">CBS Television</a>,
+            <a target="_blank" href="http://bostonglobe.com/2012/12/04/edx/AqnQ808q4IEcaUa8KuZuBO/story.html">The Boston Globe</a>
             <a href="${reverse('press')}" class="read-more">Read More &rarr;</a>
           </section>
-=======
-  <section class="container">
-    <section class="more-info">
-      <header>
-        <h2><span class="edx">edX</span> News &amp; Announcements</h2>
-        <a class="action action-mediakit" href="${reverse('media-kit')}"> <span class="org-name">edX</span> MEDIA KIT</a>
-      </header>
-      <section class="news">
-        <section class="blog-posts">
-            %for entry in news:
-            <article>
-                %if entry.image:
-                    <a href="${entry.link}" class="post-graphics" target="_blank"><img src="${entry.image}" /></a>
-                %endif
-                <div class="post-name">
-                    <a href="${entry.link}" target="_blank">${entry.title}</a>
-                    %if entry.summary:
-                        <p>${entry.summary}</p>
-                    %endif
-                    <p class="post-date">${strftime("%m/%d/%y", entry.published_parsed)}</p>
-                </div>
-            </article>
-            %endfor
-        </section>
-        <section class="press-links">
-          <h3>edX in the News:</h3>
-          <a target="_blank" href="http://www.nytimes.com/2013/04/30/education/adapting-to-blended-courses-and-finding-early-benefits.html?ref=education">The New York Times</a>,
-          <a target="_blank" href="http://online.wsj.com/article/SB10001424127887323741004578414861572832182.html?mod=googlenews_wsj">The Wall Street Journal</a>,
-          <a target="_blank" href="http://www.washingtonpost.com/local/education/stanford-to-help-build-edx-mooc-platform/2013/04/02/5b53bb3e-9bbe-11e2-9a79-eb5280c81c63_story.html">The Washington Post</a>,
-          <a target="_blank" href="http://www.cbsnews.com/video/watch/?id=50143164n">CBS Television</a>,
-          <a target="_blank" href="http://bostonglobe.com/2012/12/04/edx/AqnQ808q4IEcaUa8KuZuBO/story.html">The Boston Globe</a>
-          <a href="${reverse('press')}" class="read-more">Read More &rarr;</a>
->>>>>>> dea1198d
         </section>
       </section>
     </section>
