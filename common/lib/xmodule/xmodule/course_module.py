--- conflicted
+++ resolved
@@ -160,10 +160,7 @@
         scope=Scope.settings)
     end = Date(help="Date that this class ends", scope=Scope.settings)
     advertised_start = String(help="Date that this course is advertised to start", scope=Scope.settings)
-<<<<<<< HEAD
-    grading_policy = Dict(help="Grading policy definition for this class", scope=Scope.content)
-=======
-    grading_policy = Object(help="Grading policy definition for this class",
+    grading_policy = Dict(help="Grading policy definition for this class",
         default={"GRADER": [
                 {
                     "type": "Homework",
@@ -197,7 +194,6 @@
                 "Pass": 0.5
             }},
             scope=Scope.content)
->>>>>>> 04f5f733
     show_calculator = Boolean(help="Whether to show the calculator in this course", default=False, scope=Scope.settings)
     display_name = String(help="Display name for this module", scope=Scope.settings)
     tabs = List(help="List of tabs to enable in this course", scope=Scope.settings)
@@ -623,7 +619,7 @@
         """
         Return the list of groups to put students into.  Returns [] if not
         specified. Returns specified list even if is_cohorted and/or auto_cohort are
-        False.
+        false.
         """
         if self.cohort_config is None:
             return []
