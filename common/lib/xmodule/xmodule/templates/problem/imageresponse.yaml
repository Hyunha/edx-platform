--- conflicted
+++ resolved
@@ -1,8 +1,7 @@
 ---
 metadata:
     display_name: Image Mapped Input
-<<<<<<< HEAD
-    markdown: !!null    
+    markdown: !!null
 data: |
   <problem>
     <p>
@@ -20,24 +19,4 @@
         <p>The animal on the right is a kitten. The animal on the left is a puppy, not a kitten.</p>
       </div>
     </solution>
-=======
-    markdown: !!null
-data: |
-  <problem>
-  <p>
-  An image mapped input problem presents an image for the student.  Input is
-  given by the location of mouse clicks on the image. Correctness of input can be evaluated based on expected dimensions of a rectangle.
-  </p>
-
-  <p>Which object in this image is required by the fire code?</p>
-      <imageresponse>
-        <imageinput src="/static/images/firecode.jpg" width="640" height="480" rectangle="(365,42)-(423,66)" />
-      </imageresponse>
-      <solution>
-          <div class="detailed-solution">
-              <p>Explanation</p>
-              <p>The fire code requires that all exits be clearly marked, so the red exit sign is the correct answer.</p>
-          </div>
-      </solution>
->>>>>>> d3993653
   </problem>