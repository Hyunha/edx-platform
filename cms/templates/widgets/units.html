--- conflicted
+++ resolved
@@ -38,18 +38,11 @@
       </a>
       % if actions:
       <div class="item-actions">
-<<<<<<< HEAD
         <a href="#" data-tooltip="Delete this unit" class="delete-button" data-locator="${unit_locator}">
             <span class="delete-icon"></span>
         </a>
 	    <span data-tooltip="Drag to sort" class="drag-handle unit-drag-handle"></span>
         <a href=""><i class="${get_unit_state_icon_name( unit )}" ></i></a>
-=======
-	<a href="#" data-tooltip="Delete this unit" class="delete-button" data-locator="${unit_locator}">
-        <span class="delete-icon"></span></a>
-	    <span data-tooltip="Drag to sort" class="drag-handle unit-drag-handle"></span>
-        <span class="${get_unit_state_icon_name( unit )}" ></span>
->>>>>>> befe686a4915414d5237dd481dd2248e7aea9c6e
       </div>
       % endif
     </div>
