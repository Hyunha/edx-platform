from django.conf import settings
from xmodule.modulestore import Location
from xmodule.modulestore.django import modulestore
from xmodule.modulestore.exceptions import ItemNotFoundError
from django.core.urlresolvers import reverse
import copy
import logging
import re
from xmodule.modulestore.draft import DIRECT_ONLY_CATEGORIES

log = logging.getLogger(__name__)

<<<<<<< HEAD
DIRECT_ONLY_CATEGORIES = ['course', 'chapter', 'sequential', 'about', 'static_tab', 'course_info']

# In order to instantiate an open ended tab automatically, need to have this data
=======
#In order to instantiate an open ended tab automatically, need to have this data
>>>>>>> 64b909c5
OPEN_ENDED_PANEL = {"name": "Open Ended Panel", "type": "open_ended"}
NOTES_PANEL = {"name": "My Notes", "type": "notes"}
EXTRA_TAB_PANELS = dict([(p['type'], p) for p in [OPEN_ENDED_PANEL, NOTES_PANEL]])


def get_modulestore(category_or_location):
    """
    Returns the correct modulestore to use for modifying the specified location
    """
    if isinstance(category_or_location, Location):
        category_or_location = category_or_location.category

    if category_or_location in DIRECT_ONLY_CATEGORIES:
        return modulestore('direct')
    else:
        return modulestore()


def get_course_location_for_item(location):
    '''
    cdodge: for a given Xmodule, return the course that it belongs to
    NOTE: This makes a lot of assumptions about the format of the course location
    Also we have to assert that this module maps to only one course item - it'll throw an
    assert if not
    '''
    item_loc = Location(location)

    # check to see if item is already a course, if so we can skip this
    if item_loc.category != 'course':
        # @hack! We need to find the course location however, we don't
        # know the 'name' parameter in this context, so we have
        # to assume there's only one item in this query even though we are not specifying a name
        course_search_location = ['i4x', item_loc.org, item_loc.course, 'course', None]
        courses = modulestore().get_items(course_search_location)

        # make sure we found exactly one match on this above course search
        found_cnt = len(courses)
        if found_cnt == 0:
            raise Exception('Could not find course at {0}'.format(course_search_location))

        if found_cnt > 1:
            raise Exception('Found more than one course at {0}. There should only be one!!! Dump = {1}'.format(course_search_location, courses))

        location = courses[0].location

    return location


def get_course_for_item(location):
    '''
    cdodge: for a given Xmodule, return the course that it belongs to
    NOTE: This makes a lot of assumptions about the format of the course location
    Also we have to assert that this module maps to only one course item - it'll throw an
    assert if not
    '''
    item_loc = Location(location)

    # @hack! We need to find the course location however, we don't
    # know the 'name' parameter in this context, so we have
    # to assume there's only one item in this query even though we are not specifying a name
    course_search_location = ['i4x', item_loc.org, item_loc.course, 'course', None]
    courses = modulestore().get_items(course_search_location)

    # make sure we found exactly one match on this above course search
    found_cnt = len(courses)
    if found_cnt == 0:
        raise BaseException('Could not find course at {0}'.format(course_search_location))

    if found_cnt > 1:
        raise BaseException('Found more than one course at {0}. There should only be one!!! Dump = {1}'.format(course_search_location, courses))

    return courses[0]


def get_lms_link_for_item(location, preview=False, course_id=None):
    if course_id is None:
        course_id = get_course_id(location)

    if settings.LMS_BASE is not None:
        if preview:
            lms_base = settings.MITX_FEATURES.get('PREVIEW_LMS_BASE')
        else:
            lms_base = settings.LMS_BASE

        lms_link = "//{lms_base}/courses/{course_id}/jump_to/{location}".format(
            lms_base=lms_base,
            course_id=course_id,
            location=Location(location)
        )
    else:
        lms_link = None

    return lms_link


def get_lms_link_for_about_page(location):
    """
    Returns the url to the course about page from the location tuple.
    """
    if settings.MITX_FEATURES.get('ENABLE_MKTG_SITE', False):
        if not hasattr(settings, 'MKTG_URLS'):
            log.exception("ENABLE_MKTG_SITE is True, but MKTG_URLS is not defined.")
            about_base = None
        else:
            marketing_urls = settings.MKTG_URLS
            if marketing_urls.get('ROOT', None) is None:
                log.exception('There is no ROOT defined in MKTG_URLS')
                about_base = None
            else:
                # Root will be "https://www.edx.org". The complete URL will still not be exactly correct,
                # but redirects exist from www.edx.org to get to the Drupal course about page URL.
                about_base = marketing_urls.get('ROOT')
                # Strip off https:// (or http://) to be consistent with the formatting of LMS_BASE.
                about_base = re.sub(r"^https?://", "", about_base)
    elif settings.LMS_BASE is not None:
        about_base = settings.LMS_BASE
    else:
        about_base = None

    if about_base is not None:
        lms_link = "//{about_base_url}/courses/{course_id}/about".format(
            about_base_url=about_base,
            course_id=get_course_id(location)
        )
    else:
        lms_link = None

    return lms_link


def get_course_id(location):
    """
    Returns the course_id from a given the location tuple.
    """
    # TODO: These will need to be changed to point to the particular instance of this problem in the particular course
    return modulestore().get_containing_courses(Location(location))[0].id


class UnitState(object):
    draft = 'draft'
    private = 'private'
    public = 'public'


def compute_unit_state(unit):
    """
    Returns whether this unit is 'draft', 'public', or 'private'.

    'draft' content is in the process of being edited, but still has a previous
        version visible in the LMS
    'public' content is locked and visible in the LMS
    'private' content is editabled and not visible in the LMS
    """

    if getattr(unit, 'is_draft', False):
        try:
            modulestore('direct').get_item(unit.location)
            return UnitState.draft
        except ItemNotFoundError:
            return UnitState.private
    else:
        return UnitState.public


def update_item(location, value):
    """
    If value is None, delete the db entry. Otherwise, update it using the correct modulestore.
    """
    if value is None:
        get_modulestore(location).delete_item(location)
    else:
        get_modulestore(location).update_item(location, value)


def get_url_reverse(course_page_name, course_module):
    """
    Returns the course URL link to the specified location. This value is suitable to use as an href link.

    course_page_name should correspond to an attribute in CoursePageNames (for example, 'ManageUsers'
    or 'SettingsDetails'), or else it will simply be returned. This method passes back unknown values of
    course_page_names so that it can also be used for absolute (known) URLs.

    course_module is used to obtain the location, org, course, and name properties for a course, if
    course_page_name corresponds to an attribute in CoursePageNames.
    """
    url_name = getattr(CoursePageNames, course_page_name, None)
    ctx_loc = course_module.location

    if CoursePageNames.ManageUsers == url_name:
        return reverse(url_name, kwargs={"location": ctx_loc})
    elif url_name in [CoursePageNames.SettingsDetails, CoursePageNames.SettingsGrading,
                      CoursePageNames.CourseOutline, CoursePageNames.Checklists]:
        return reverse(url_name, kwargs={'org': ctx_loc.org, 'course': ctx_loc.course, 'name': ctx_loc.name})
    else:
        return course_page_name


class CoursePageNames:
    """ Constants for pages that are recognized by get_url_reverse method. """
    ManageUsers = "manage_users"
    SettingsDetails = "settings_details"
    SettingsGrading = "settings_grading"
    CourseOutline = "course_index"
    Checklists = "checklists"


def add_extra_panel_tab(tab_type, course):
    """
    Used to add the panel tab to a course if it does not exist.
    @param tab_type: A string representing the tab type.
    @param course: A course object from the modulestore.
    @return: Boolean indicating whether or not a tab was added and a list of tabs for the course.
    """
    # Copy course tabs
    course_tabs = copy.copy(course.tabs)
    changed = False
<<<<<<< HEAD
    # Check to see if open ended panel is defined in the course
    
=======
    #Check to see if open ended panel is defined in the course

>>>>>>> 64b909c5
    tab_panel = EXTRA_TAB_PANELS.get(tab_type)
    if tab_panel not in course_tabs:
        # Add panel to the tabs if it is not defined
        course_tabs.append(tab_panel)
        changed = True
    return changed, course_tabs


def remove_extra_panel_tab(tab_type, course):
    """
    Used to remove the panel tab from a course if it exists.
    @param tab_type: A string representing the tab type.
    @param course: A course object from the modulestore.
    @return: Boolean indicating whether or not a tab was added and a list of tabs for the course.
    """
    # Copy course tabs
    course_tabs = copy.copy(course.tabs)
    changed = False
    # Check to see if open ended panel is defined in the course

    tab_panel = EXTRA_TAB_PANELS.get(tab_type)
    if tab_panel in course_tabs:
        # Add panel to the tabs if it is not defined
        course_tabs = [ct for ct in course_tabs if ct != tab_panel]
        changed = True
    return changed, course_tabs<|MERGE_RESOLUTION|>--- conflicted
+++ resolved
@@ -10,13 +10,7 @@
 
 log = logging.getLogger(__name__)
 
-<<<<<<< HEAD
-DIRECT_ONLY_CATEGORIES = ['course', 'chapter', 'sequential', 'about', 'static_tab', 'course_info']
-
 # In order to instantiate an open ended tab automatically, need to have this data
-=======
-#In order to instantiate an open ended tab automatically, need to have this data
->>>>>>> 64b909c5
 OPEN_ENDED_PANEL = {"name": "Open Ended Panel", "type": "open_ended"}
 NOTES_PANEL = {"name": "My Notes", "type": "notes"}
 EXTRA_TAB_PANELS = dict([(p['type'], p) for p in [OPEN_ENDED_PANEL, NOTES_PANEL]])
@@ -233,13 +227,8 @@
     # Copy course tabs
     course_tabs = copy.copy(course.tabs)
     changed = False
-<<<<<<< HEAD
     # Check to see if open ended panel is defined in the course
-    
-=======
-    #Check to see if open ended panel is defined in the course
-
->>>>>>> 64b909c5
+
     tab_panel = EXTRA_TAB_PANELS.get(tab_type)
     if tab_panel not in course_tabs:
         # Add panel to the tabs if it is not defined
