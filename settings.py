--- conflicted
+++ resolved
@@ -174,11 +174,7 @@
 pid = os.getpid()
 hostname = platform.node().split(".")[0]
 SYSLOG_ADDRESS = ('syslog.m.i4x.org', 514)
-<<<<<<< HEAD
-LOGGING_FILENAME = 'trackinglog-' + str(pid)
-=======
 TRACKING_LOG_FILE = LOG_DIR + "/tracking_{0}.log".format(pid)
->>>>>>> 0ad574a5
 
 handlers = ['console']
 if not DEBUG:
@@ -218,18 +214,11 @@
             'address' : SYSLOG_ADDRESS,
             'formatter' : 'syslog_format',
         },
-<<<<<<< HEAD
-        'filelogger' : {
-            'level' : 'INFO',
-            'class' : 'logging.FileHandler',
-            'filename' : LOGGING_FILENAME,
-=======
         'tracking' : {
             'level' : 'DEBUG',
             'class' : 'logging.handlers.WatchedFileHandler',
             'filename' : TRACKING_LOG_FILE,
             'formatter' : 'raw',
->>>>>>> 0ad574a5
         },
         'mail_admins' : {
             'level': 'ERROR',
@@ -243,11 +232,7 @@
             'level' : 'INFO'
         },
         'tracking' : {
-<<<<<<< HEAD
-            'handlers' : [] if DEBUG else ['filelogger'], # handlers,
-=======
             'handlers' : ['tracking'],
->>>>>>> 0ad574a5
             'level' : 'DEBUG',
             'propagate' : False,
         },
@@ -263,6 +248,8 @@
         },
     }
 }
+
+
 
 if PERFSTATS :
     MIDDLEWARE_CLASSES = ( 'perfstats.middleware.ProfileMiddleware',) + MIDDLEWARE_CLASSES
